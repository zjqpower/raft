package raft

import (
	"regexp"
	"testing"
	"time"
)

func TestRandomTimeout(t *testing.T) {
	start := time.Now()
	timeout := randomTimeout(time.Millisecond)

	select {
	case <-timeout:
		diff := time.Now().Sub(start)
		if diff < time.Millisecond {
			t.Fatalf("fired early")
		}
	case <-time.After(3 * time.Millisecond):
		t.Fatalf("timeout")
	}
}

func TestNewSeed(t *testing.T) {
	vals := make(map[int64]bool)
	for i := 0; i < 1000; i++ {
		seed := newSeed()
		if _, exists := vals[seed]; exists {
			t.Fatal("newSeed() return a value it'd previously returned")
		}
		vals[seed] = true
	}
}

func TestRandomTimeout_NoTime(t *testing.T) {
	timeout := randomTimeout(0)
	if timeout != nil {
		t.Fatalf("expected nil channel")
	}
}

func TestMin(t *testing.T) {
	if min(1, 1) != 1 {
		t.Fatalf("bad min")
	}
	if min(2, 1) != 1 {
		t.Fatalf("bad min")
	}
	if min(1, 2) != 1 {
		t.Fatalf("bad min")
	}
}

func TestMax(t *testing.T) {
	if max(1, 1) != 1 {
		t.Fatalf("bad max")
	}
	if max(2, 1) != 2 {
		t.Fatalf("bad max")
	}
	if max(1, 2) != 2 {
		t.Fatalf("bad max")
	}
}

func TestGenerateUUID(t *testing.T) {
	prev := generateUUID()
	for i := 0; i < 100; i++ {
		id := generateUUID()
		if prev == id {
			t.Fatalf("Should get a new ID!")
		}

		matched, err := regexp.MatchString(
			`[\da-f]{8}-[\da-f]{4}-[\da-f]{4}-[\da-f]{4}-[\da-f]{12}`, id)
		if !matched || err != nil {
			t.Fatalf("expected match %s %v %s", id, matched, err)
		}
	}
}

<<<<<<< HEAD
func TestAsyncNotify(t *testing.T) {
	chs := []chan struct{}{
		make(chan struct{}),
		make(chan struct{}, 1),
		make(chan struct{}, 2),
	}

	// Should not block!
	asyncNotify(chs)
	asyncNotify(chs)
	asyncNotify(chs)

	// Try to read
	select {
	case <-chs[0]:
		t.Fatalf("should not have message!")
	default:
	}
	select {
	case <-chs[1]:
	default:
		t.Fatalf("should have message!")
	}
	select {
	case <-chs[2]:
	default:
		t.Fatalf("should have message!")
	}
	select {
	case <-chs[2]:
	default:
		t.Fatalf("should have message!")
=======
func TestExcludePeer(t *testing.T) {
	peers := []string{NewInmemAddr(), NewInmemAddr(), NewInmemAddr()}
	peer := peers[2]

	after := ExcludePeer(peers, peer)
	if len(after) != 2 {
		t.Fatalf("Bad length")
	}
	if after[0] == peer || after[1] == peer {
		t.Fatalf("should not contain peer")
	}
}

func TestPeerContained(t *testing.T) {
	peers := []string{NewInmemAddr(), NewInmemAddr(), NewInmemAddr()}

	if !PeerContained(peers, peers[2]) {
		t.Fatalf("Expect contained")
	}
	if PeerContained(peers, NewInmemAddr()) {
		t.Fatalf("unexpected contained")
	}
}

func TestAddUniquePeer(t *testing.T) {
	peers := []string{NewInmemAddr(), NewInmemAddr(), NewInmemAddr()}
	after := AddUniquePeer(peers, peers[2])
	if !reflect.DeepEqual(after, peers) {
		t.Fatalf("unexpected append")
	}
	after = AddUniquePeer(peers, NewInmemAddr())
	if len(after) != 4 {
		t.Fatalf("expected append")
	}
}

func TestEncodeDecodePeers(t *testing.T) {
	peers := []string{NewInmemAddr(), NewInmemAddr(), NewInmemAddr()}
	_, trans := NewInmemTransport("")

	// Try to encode/decode
	buf := encodePeers(peers, trans)
	decoded := decodePeers(buf, trans)

	if !reflect.DeepEqual(peers, decoded) {
		t.Fatalf("mismatch %v %v", peers, decoded)
>>>>>>> 55f01be9
	}
}

func TestBackoff(t *testing.T) {
	b := backoff(10*time.Millisecond, 1, 8)
	if b != 10*time.Millisecond {
		t.Fatalf("bad: %v", b)
	}

	b = backoff(20*time.Millisecond, 2, 8)
	if b != 20*time.Millisecond {
		t.Fatalf("bad: %v", b)
	}

	b = backoff(10*time.Millisecond, 8, 8)
	if b != 640*time.Millisecond {
		t.Fatalf("bad: %v", b)
	}

	b = backoff(10*time.Millisecond, 9, 8)
	if b != 640*time.Millisecond {
		t.Fatalf("bad: %v", b)
	}
}<|MERGE_RESOLUTION|>--- conflicted
+++ resolved
@@ -79,90 +79,6 @@
 	}
 }
 
-<<<<<<< HEAD
-func TestAsyncNotify(t *testing.T) {
-	chs := []chan struct{}{
-		make(chan struct{}),
-		make(chan struct{}, 1),
-		make(chan struct{}, 2),
-	}
-
-	// Should not block!
-	asyncNotify(chs)
-	asyncNotify(chs)
-	asyncNotify(chs)
-
-	// Try to read
-	select {
-	case <-chs[0]:
-		t.Fatalf("should not have message!")
-	default:
-	}
-	select {
-	case <-chs[1]:
-	default:
-		t.Fatalf("should have message!")
-	}
-	select {
-	case <-chs[2]:
-	default:
-		t.Fatalf("should have message!")
-	}
-	select {
-	case <-chs[2]:
-	default:
-		t.Fatalf("should have message!")
-=======
-func TestExcludePeer(t *testing.T) {
-	peers := []string{NewInmemAddr(), NewInmemAddr(), NewInmemAddr()}
-	peer := peers[2]
-
-	after := ExcludePeer(peers, peer)
-	if len(after) != 2 {
-		t.Fatalf("Bad length")
-	}
-	if after[0] == peer || after[1] == peer {
-		t.Fatalf("should not contain peer")
-	}
-}
-
-func TestPeerContained(t *testing.T) {
-	peers := []string{NewInmemAddr(), NewInmemAddr(), NewInmemAddr()}
-
-	if !PeerContained(peers, peers[2]) {
-		t.Fatalf("Expect contained")
-	}
-	if PeerContained(peers, NewInmemAddr()) {
-		t.Fatalf("unexpected contained")
-	}
-}
-
-func TestAddUniquePeer(t *testing.T) {
-	peers := []string{NewInmemAddr(), NewInmemAddr(), NewInmemAddr()}
-	after := AddUniquePeer(peers, peers[2])
-	if !reflect.DeepEqual(after, peers) {
-		t.Fatalf("unexpected append")
-	}
-	after = AddUniquePeer(peers, NewInmemAddr())
-	if len(after) != 4 {
-		t.Fatalf("expected append")
-	}
-}
-
-func TestEncodeDecodePeers(t *testing.T) {
-	peers := []string{NewInmemAddr(), NewInmemAddr(), NewInmemAddr()}
-	_, trans := NewInmemTransport("")
-
-	// Try to encode/decode
-	buf := encodePeers(peers, trans)
-	decoded := decodePeers(buf, trans)
-
-	if !reflect.DeepEqual(peers, decoded) {
-		t.Fatalf("mismatch %v %v", peers, decoded)
->>>>>>> 55f01be9
-	}
-}
-
 func TestBackoff(t *testing.T) {
 	b := backoff(10*time.Millisecond, 1, 8)
 	if b != 10*time.Millisecond {
